--- conflicted
+++ resolved
@@ -289,14 +289,8 @@
 	return nil
 }
 
-<<<<<<< HEAD
-func onSetDefaultValue(jobCtx *jobContext, t *meta.Meta, job *model.Job) (ver int64, _ error) {
+func onSetDefaultValue(jobCtx *jobContext, t *meta.Mutator, job *model.Job) (ver int64, _ error) {
 	args, err := model.GetSetDefaultValueArgs(job)
-=======
-func onSetDefaultValue(jobCtx *jobContext, t *meta.Mutator, job *model.Job) (ver int64, _ error) {
-	newCol := &model.ColumnInfo{}
-	err := job.DecodeArgs(newCol)
->>>>>>> b427e33e
 	if err != nil {
 		job.State = model.JobStateCancelled
 		return ver, errors.Trace(err)
