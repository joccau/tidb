--- conflicted
+++ resolved
@@ -202,16 +202,6 @@
 }
 
 func TestBuildJobDependence(t *testing.T) {
-	vers := []model.JobVersion{
-		model.JobVersion1,
-		model.JobVersion2,
-	}
-	for _, ver := range vers {
-		testBuildJobDependence(t, ver)
-	}
-}
-
-func testBuildJobDependence(t *testing.T, jobVer model.JobVersion) {
 	store := createMockStore(t)
 	defer func() {
 		require.NoError(t, store.Close())
@@ -224,17 +214,7 @@
 	job6 := &model.Job{ID: 6, TableID: 1, Type: model.ActionDropTable}
 	job7 := &model.Job{ID: 7, TableID: 2, Type: model.ActionModifyColumn}
 	job9 := &model.Job{ID: 9, SchemaID: 111, Type: model.ActionDropSchema}
-<<<<<<< HEAD
-	job11 := &model.Job{ID: 11, TableID: 2, Type: model.ActionRenameTable, Version: jobVer}
-	job11.FillArgs(&model.RenameTableArgs{
-		OldSchemaID:   111,
-		NewTableName:  pmodel.NewCIStr("new_table_name"),
-		OldSchemaName: pmodel.NewCIStr("old_db_name"),
-	})
-
-=======
 	job11 := &model.Job{Version: model.JobVersion1, ID: 11, TableID: 2, Type: model.ActionRenameTable, Args: []any{int64(111), "old db name"}}
->>>>>>> 26443dab
 	err := kv.RunInNewTxn(ctx, store, false, func(ctx context.Context, txn kv.Transaction) error {
 		m := meta.NewMeta(txn)
 		require.NoError(t, m.EnQueueDDLJob(job1))
