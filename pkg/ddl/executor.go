--- conflicted
+++ resolved
@@ -6441,14 +6441,6 @@
 	}
 }
 
-<<<<<<< HEAD
-func getTruncateTableNewTableID(job *model.Job) int64 {
-	if job.Version == model.JobVersion1 {
-		return job.Args[0].(int64)
-	}
-	return job.Args[0].(*model.TruncateTableArgs).NewTableID
-}
-
 func getRenameTableUniqueIDs(job *model.Job, schema bool) []int64 {
 	if !schema {
 		return []int64{job.TableID}
@@ -6464,8 +6456,6 @@
 	return []int64{oldSchemaID, job.SchemaID}
 }
 
-=======
->>>>>>> 26443dab
 // HandleLockTablesOnSuccessSubmit handles the table lock for the job which is submitted
 // successfully. exported for testing purpose.
 func HandleLockTablesOnSuccessSubmit(ctx sessionctx.Context, jobW *JobWrapper) {
