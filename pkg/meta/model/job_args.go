// Copyright 2024 PingCAP, Inc.
//
// Licensed under the Apache License, Version 2.0 (the "License");
// you may not use this file except in compliance with the License.
// You may obtain a copy of the License at
//
//     http://www.apache.org/licenses/LICENSE-2.0
//
// Unless required by applicable law or agreed to in writing, software
// distributed under the License is distributed on an "AS IS" BASIS,
// WITHOUT WARRANTIES OR CONDITIONS OF ANY KIND, either express or implied.
// See the License for the specific language governing permissions and
// limitations under the License.

package model

import (
	"encoding/json"

	"github.com/pingcap/errors"
	"github.com/pingcap/tidb/pkg/parser/ast"
	"github.com/pingcap/tidb/pkg/parser/model"
	"github.com/pingcap/tidb/pkg/util/intest"
)

// getOrDecodeArgsV2 get the argsV2 from job, if the argsV2 is nil, decode rawArgsV2
// and fill argsV2.
func getOrDecodeArgsV2[T JobArgs](job *Job) (T, error) {
	intest.Assert(job.Version == JobVersion2, "job version is not v2")
	if len(job.Args) > 0 {
		intest.Assert(len(job.Args) == 1, "job args length is not 1")
		return job.Args[0].(T), nil
	}
	var v T
	if err := json.Unmarshal(job.RawArgs, &v); err != nil {
		return v, errors.Trace(err)
	}
	job.Args = []any{v}
	return v, nil
}

// JobArgs is the interface for job arguments.
type JobArgs interface {
	// fillJob fills the job args for submitting job. we make it private to avoid
	// calling it directly, use Job.FillArgs to fill the job args.
	fillJob(job *Job)
}

// FinishedJobArgs is the interface for finished job arguments.
// in most cases, job args are cleared out after the job is finished, but some jobs
// will write some args back to the job for other components.
type FinishedJobArgs interface {
	// fillFinishedJob fills the job args for finished job. we make it private to avoid
	// calling it directly, use Job.FillFinishedArgs to fill the job args.
	fillFinishedJob(job *Job)
}

// CreateSchemaArgs is the arguments for create schema job.
type CreateSchemaArgs struct {
	DBInfo *DBInfo `json:"db_info,omitempty"`
}

func (a *CreateSchemaArgs) fillJob(job *Job) {
	if job.Version == JobVersion1 {
		job.Args = []any{a.DBInfo}
		return
	}
	job.Args = []any{a}
}

// GetCreateSchemaArgs gets the args for create schema job.
func GetCreateSchemaArgs(job *Job) (*CreateSchemaArgs, error) {
	if job.Version == JobVersion1 {
		dbInfo := &DBInfo{}
		err := job.DecodeArgs(dbInfo)
		if err != nil {
			return nil, errors.Trace(err)
		}
		return &CreateSchemaArgs{DBInfo: dbInfo}, nil
	}

	argsV2, err := getOrDecodeArgsV2[*CreateSchemaArgs](job)
	if err != nil {
		return nil, errors.Trace(err)
	}
	return argsV2, nil
}

// DropSchemaArgs is the arguments for drop schema job.
type DropSchemaArgs struct {
	// this is the args for job submission, it's invalid if the job is finished.
	FKCheck bool `json:"fk_check,omitempty"`
	// this is the args for finished job. this list include all partition IDs too.
	AllDroppedTableIDs []int64 `json:"all_dropped_table_ids,omitempty"`
}

func (a *DropSchemaArgs) fillJob(job *Job) {
	if job.Version == JobVersion1 {
		job.Args = []any{a.FKCheck}
		return
	}
	job.Args = []any{a}
}

func (a *DropSchemaArgs) fillFinishedJob(job *Job) {
	if job.Version == JobVersion1 {
		job.Args = []any{a.AllDroppedTableIDs}
		return
	}
	job.Args = []any{a}
}

// GetDropSchemaArgs gets the args for drop schema job.
func GetDropSchemaArgs(job *Job) (*DropSchemaArgs, error) {
	return getDropSchemaArgs(job, false)
}

// GetFinishedDropSchemaArgs gets the args for drop schema job after the job is finished.
func GetFinishedDropSchemaArgs(job *Job) (*DropSchemaArgs, error) {
	return getDropSchemaArgs(job, true)
}

func getDropSchemaArgs(job *Job, argsOfFinished bool) (*DropSchemaArgs, error) {
	if job.Version == JobVersion1 {
		if argsOfFinished {
			var physicalTableIDs []int64
			if err := job.DecodeArgs(&physicalTableIDs); err != nil {
				return nil, err
			}
			return &DropSchemaArgs{AllDroppedTableIDs: physicalTableIDs}, nil
		}
		var fkCheck bool
		if err := job.DecodeArgs(&fkCheck); err != nil {
			return nil, err
		}
		return &DropSchemaArgs{FKCheck: fkCheck}, nil
	}
	return getOrDecodeArgsV2[*DropSchemaArgs](job)
}

// ModifySchemaArgs is the arguments for modify schema job.
type ModifySchemaArgs struct {
	// below 2 are used for modify schema charset and collate.
	ToCharset string `json:"to_charset,omitempty"`
	ToCollate string `json:"to_collate,omitempty"`
	// used for modify schema placement policy.
	// might be nil, means set it to default.
	PolicyRef *PolicyRefInfo `json:"policy_ref,omitempty"`
}

func (a *ModifySchemaArgs) fillJob(job *Job) {
	if job.Version == JobVersion1 {
		if job.Type == ActionModifySchemaCharsetAndCollate {
			job.Args = []any{a.ToCharset, a.ToCollate}
		} else if job.Type == ActionModifySchemaDefaultPlacement {
			job.Args = []any{a.PolicyRef}
		}
		return
	}
	job.Args = []any{a}
}

// GetModifySchemaArgs gets the modify schema args.
func GetModifySchemaArgs(job *Job) (*ModifySchemaArgs, error) {
	if job.Version == JobVersion1 {
		var (
			toCharset string
			toCollate string
			policyRef *PolicyRefInfo
		)
		if job.Type == ActionModifySchemaCharsetAndCollate {
			if err := job.DecodeArgs(&toCharset, &toCollate); err != nil {
				return nil, errors.Trace(err)
			}
		} else if job.Type == ActionModifySchemaDefaultPlacement {
			if err := job.DecodeArgs(&policyRef); err != nil {
				return nil, errors.Trace(err)
			}
		}
		return &ModifySchemaArgs{
			ToCharset: toCharset,
			ToCollate: toCollate,
			PolicyRef: policyRef,
		}, nil
	}
	return getOrDecodeArgsV2[*ModifySchemaArgs](job)
}

// CreateTableArgs is the arguments for create table/view/sequence job.
type CreateTableArgs struct {
	TableInfo *TableInfo `json:"table_info,omitempty"`
	// below 2 are used for create view.
	OnExistReplace bool  `json:"on_exist_replace,omitempty"`
	OldViewTblID   int64 `json:"old_view_tbl_id,omitempty"`
	// used for create table.
	FKCheck bool `json:"fk_check,omitempty"`
}

func (a *CreateTableArgs) fillJob(job *Job) {
	if job.Version == JobVersion1 {
		switch job.Type {
		case ActionCreateTable:
			job.Args = []any{a.TableInfo, a.FKCheck}
		case ActionCreateView:
			job.Args = []any{a.TableInfo, a.OnExistReplace, a.OldViewTblID}
		case ActionCreateSequence:
			job.Args = []any{a.TableInfo}
		}
		return
	}
	job.Args = []any{a}
}

// GetCreateTableArgs gets the create-table args.
func GetCreateTableArgs(job *Job) (*CreateTableArgs, error) {
	if job.Version == JobVersion1 {
		var (
			tableInfo      = &TableInfo{}
			onExistReplace bool
			oldViewTblID   int64
			fkCheck        bool
		)
		switch job.Type {
		case ActionCreateTable:
			if err := job.DecodeArgs(tableInfo, &fkCheck); err != nil {
				return nil, errors.Trace(err)
			}
		case ActionCreateView:
			if err := job.DecodeArgs(tableInfo, &onExistReplace, &oldViewTblID); err != nil {
				return nil, errors.Trace(err)
			}
		case ActionCreateSequence:
			if err := job.DecodeArgs(tableInfo); err != nil {
				return nil, errors.Trace(err)
			}
		}
		return &CreateTableArgs{
			TableInfo:      tableInfo,
			OnExistReplace: onExistReplace,
			OldViewTblID:   oldViewTblID,
			FKCheck:        fkCheck,
		}, nil
	}
	return getOrDecodeArgsV2[*CreateTableArgs](job)
}

// BatchCreateTableArgs is the arguments for batch create table job.
type BatchCreateTableArgs struct {
	Tables []*CreateTableArgs `json:"tables,omitempty"`
}

func (a *BatchCreateTableArgs) fillJob(job *Job) {
	if job.Version == JobVersion1 {
		infos := make([]*TableInfo, 0, len(a.Tables))
		for _, info := range a.Tables {
			infos = append(infos, info.TableInfo)
		}
		job.Args = []any{infos, a.Tables[0].FKCheck}
		return
	}
	job.Args = []any{a}
}

// GetBatchCreateTableArgs gets the batch create-table args.
func GetBatchCreateTableArgs(job *Job) (*BatchCreateTableArgs, error) {
	if job.Version == JobVersion1 {
		var (
			tableInfos []*TableInfo
			fkCheck    bool
		)
		if err := job.DecodeArgs(&tableInfos, &fkCheck); err != nil {
			return nil, errors.Trace(err)
		}
		args := &BatchCreateTableArgs{Tables: make([]*CreateTableArgs, 0, len(tableInfos))}
		for _, info := range tableInfos {
			args.Tables = append(args.Tables, &CreateTableArgs{TableInfo: info, FKCheck: fkCheck})
		}
		return args, nil
	}
	return getOrDecodeArgsV2[*BatchCreateTableArgs](job)
}

// TruncateTableArgs is the arguments for truncate table job.
type TruncateTableArgs struct {
	FKCheck         bool    `json:"fk_check,omitempty"`
	NewTableID      int64   `json:"new_table_id,omitempty"`
	NewPartitionIDs []int64 `json:"new_partition_ids,omitempty"`
	OldPartitionIDs []int64 `json:"old_partition_ids,omitempty"`

	// context vars
	NewPartIDsWithPolicy []int64 `json:"-"`
	OldPartIDsWithPolicy []int64 `json:"-"`
}

func (a *TruncateTableArgs) fillJob(job *Job) {
	if job.Version == JobVersion1 {
		// Args[0] is the new table ID, args[2] is the ids for table partitions, we
		// add a placeholder here, they will be filled by job submitter.
		// the last param is not required for execution, we need it to calculate
		// number of new IDs to generate.
		job.Args = []any{a.NewTableID, a.FKCheck, a.NewPartitionIDs, len(a.OldPartitionIDs)}
		return
	}
	job.Args = []any{a}
}

func (a *TruncateTableArgs) fillFinishedJob(job *Job) {
	if job.Version == JobVersion1 {
		// the first param is the start key of the old table, it's not used anywhere
		// now, so we fill an empty byte slice here.
		// we can call tablecodec.EncodeTablePrefix(tableID) to get it.
		job.Args = []any{[]byte{}, a.OldPartitionIDs}
		return
	}
	job.Args = []any{a}
}

// GetTruncateTableArgs gets the truncate table args.
func GetTruncateTableArgs(job *Job) (*TruncateTableArgs, error) {
	return getTruncateTableArgs(job, false)
}

// GetFinishedTruncateTableArgs gets the truncate table args after the job is finished.
func GetFinishedTruncateTableArgs(job *Job) (*TruncateTableArgs, error) {
	return getTruncateTableArgs(job, true)
}

func getTruncateTableArgs(job *Job, argsOfFinished bool) (*TruncateTableArgs, error) {
	if job.Version == JobVersion1 {
		if argsOfFinished {
			var startKey []byte
			var oldPartitionIDs []int64
			if err := job.DecodeArgs(&startKey, &oldPartitionIDs); err != nil {
				return nil, errors.Trace(err)
			}
			return &TruncateTableArgs{OldPartitionIDs: oldPartitionIDs}, nil
		}

		var (
			newTableID      int64
			fkCheck         bool
			newPartitionIDs []int64
		)
		err := job.DecodeArgs(&newTableID, &fkCheck, &newPartitionIDs)
		if err != nil {
			return nil, errors.Trace(err)
		}
		return &TruncateTableArgs{
			NewTableID:      newTableID,
			FKCheck:         fkCheck,
			NewPartitionIDs: newPartitionIDs,
		}, nil
	}

	return getOrDecodeArgsV2[*TruncateTableArgs](job)
}

// RenameTableArgs is the arguments for rename table DDL job.
// It's also used for rename tables.
type RenameTableArgs struct {
	// for Args
<<<<<<< HEAD
	OldSchemaID   int64       `json:"old_schema_id,omitempty"`
	OldSchemaName model.CIStr `json:"old_schema_name,omitempty"`
	NewTableName  model.CIStr `json:"new_table_name,omitempty"`
=======
	OldSchemaID   int64        `json:"old_schema_id,omitempty"`
	OldSchemaName pmodel.CIStr `json:"old_schema_name,omitempty"`
	NewTableName  pmodel.CIStr `json:"new_table_name,omitempty"`

	// for rename tables
	OldTableName pmodel.CIStr `json:"old_table_name,omitempty"`
	NewSchemaID  int64        `json:"new_schema_id,omitempty"`
	TableID      int64        `json:"table_id,omitempty"`
>>>>>>> 67bee7c5
}

func (rt *RenameTableArgs) fillJob(job *Job) {
	if job.Version <= JobVersion1 {
		job.Args = []any{rt.OldSchemaID, rt.NewTableName, rt.OldSchemaName}
	} else {
		job.Args = []any{rt}
	}
}

// GetRenameTableArgs get the arguments from job.
func GetRenameTableArgs(job *Job) (*RenameTableArgs, error) {
	var (
		oldSchemaID   int64
<<<<<<< HEAD
		oldSchemaName model.CIStr
		newTableName  model.CIStr
=======
		oldSchemaName pmodel.CIStr
		newTableName  pmodel.CIStr
		args          *RenameTableArgs
		err           error
>>>>>>> 67bee7c5
	)

	if job.Version == JobVersion1 {
		// decode args and cache in args.
		err = job.DecodeArgs(&oldSchemaID, &newTableName, &oldSchemaName)
		if err != nil {
			return nil, errors.Trace(err)
		}
		args = &RenameTableArgs{
			OldSchemaID:   oldSchemaID,
			OldSchemaName: oldSchemaName,
			NewTableName:  newTableName,
		}
	} else {
		// for version V2
		args, err = getOrDecodeArgsV2[*RenameTableArgs](job)
		if err != nil {
			return nil, errors.Trace(err)
		}
	}

	// NewSchemaID is used for checkAndRenameTables, which is not set for rename table.
	args.NewSchemaID = job.SchemaID
	return args, nil
}

// UpdateRenameTableArgs updates the rename table args.
// need to reset the old schema ID to new schema ID.
func UpdateRenameTableArgs(job *Job) error {
	var err error

	// for job version1
	if job.Version == JobVersion1 {
		// update schemaID and marshal()
		job.Args[0] = job.SchemaID
		job.RawArgs, err = json.Marshal(job.Args)
		if err != nil {
			return errors.Trace(err)
		}
	} else {
		argsV2, err := getOrDecodeArgsV2[*RenameTableArgs](job)
		if err != nil {
			return errors.Trace(err)
		}

		// update schemaID and marshal()
		argsV2.OldSchemaID = job.SchemaID
		job.Args = []any{argsV2}
		job.RawArgs, err = json.Marshal(job.Args[0])
		if err != nil {
			return errors.Trace(err)
		}
	}
	return nil
}

// ModifyingColInfo is the information about modifying column.
type ModifyingColInfo struct {
	NewCol                *ColumnInfo         `json:"new_column,omitempty"`
	OldColName            model.CIStr         `json:"old_column_name,omitempty"`
	ModifyColumnTp        byte                `json:"modify_column_tp,omitempty"`
	UpdatedAutoRandomBits uint64              `json:"update_auto_random_bits,omitempty"`
	ChangingCol           *ColumnInfo         `json:"changing_column,omitempty"`
	ChangingIdxs          []*IndexInfo        `json:"changine_idxs,omitempty"`
	Pos                   *ast.ColumnPosition `json:"column_position,omitempty"`
	RemovedIdxs           []int64             `json:"removed_idxs,omitempty"`
}

// ModifyColumnArgs is the argument for Modifying column job.
type ModifyColumnArgs struct {
	// follow members are the args for job submission.
	*ModifyingColInfo `json:"modifying_col_info,omitempty"`

	// follow members are the args for finished job.
	IndexIDs     []int64 `json:"index_ids,omitempty"`
	PartitionIDs []int64 `json:"partition_ids,omitempty"`

	// context vars
	NeedChangeColData bool `json:"-"`
}

func (a *ModifyColumnArgs) fillJob(job *Job) {
	intest.Assert(job.Version == JobVersion1 || job.Version == JobVersion2, "job version is invalid")

	if job.Version == JobVersion1 {
		job.Args = []any{&a.NewCol, a.OldColName, a.Pos, a.ModifyColumnTp,
			a.UpdatedAutoRandomBits, a.ChangingCol, a.ChangingIdxs, a.RemovedIdxs}
		job.CtxVars = []any{a.NeedChangeColData}
	} else {
		intest.Assert(job.Version == JobVersion2, "job version is not v2")
		job.Args = []any{a}
	}
}

func (a *ModifyColumnArgs) fillFinishedJob(job *Job) {
	intest.Assert(job.Version == JobVersion1 || job.Version == JobVersion2, "job version is invalid")

	if job.Version == JobVersion1 {
		job.Args = []any{a.IndexIDs, a.PartitionIDs}
	} else {
		job.Args = []any{a}
	}
}

// GetModifyColumnArgs gets the args for modifying column job.
func GetModifyColumnArgs(job *Job) (*ModifyColumnArgs, error) {
	return getModifyColumnArgs(job, false)
}

// GetFinishedModifyColumnArgs gets the args after the ddl job is finished.
func GetFinishedModifyColumnArgs(job *Job) (*ModifyColumnArgs, error) {
	return getModifyColumnArgs(job, true)
}

func getModifyColumnArgs(job *Job, argsOfFinished bool) (*ModifyColumnArgs, error) {
	var (
		indexIDs     []int64
		partitionIDs []int64
		modifyInfo   ModifyingColInfo
	)

	if job.Version == JobVersion1 {
		if argsOfFinished {
			if err := job.DecodeArgs(&indexIDs, &partitionIDs); err != nil {
				return nil, errors.Trace(err)
			}

			return &ModifyColumnArgs{
				IndexIDs:     indexIDs,
				PartitionIDs: partitionIDs,
			}, nil
		}

		// if argsOfFinished is false.
		err := job.DecodeArgs(&modifyInfo.NewCol, &modifyInfo.OldColName, &modifyInfo.Pos,
			&modifyInfo.ModifyColumnTp, &modifyInfo.UpdatedAutoRandomBits,
			&modifyInfo.ChangingCol, &modifyInfo.ChangingIdxs, &modifyInfo.RemovedIdxs)
		if err != nil {
			return nil, errors.Trace(err)
		}

		return &ModifyColumnArgs{
			ModifyingColInfo: &modifyInfo,
		}, nil
	}

	return getOrDecodeArgsV2[*ModifyColumnArgs](job)
}

// ResourceGroupArgs is the arguments for resource group job.
type ResourceGroupArgs struct {
	// for DropResourceGroup we only use it to store the name, other fields are invalid.
	RGInfo *ResourceGroupInfo `json:"rg_info,omitempty"`
}

func (a *ResourceGroupArgs) fillJob(job *Job) {
	if job.Version == JobVersion1 {
		if job.Type == ActionCreateResourceGroup {
			// what's the second parameter for? we keep it for compatibility.
			job.Args = []any{a.RGInfo, false}
		} else if job.Type == ActionAlterResourceGroup {
			job.Args = []any{a.RGInfo}
		} else if job.Type == ActionDropResourceGroup {
			// it's not used anywhere.
			job.Args = []any{a.RGInfo.Name}
		}
		return
	}
	job.Args = []any{a}
}

// GetResourceGroupArgs gets the resource group args.
func GetResourceGroupArgs(job *Job) (*ResourceGroupArgs, error) {
	if job.Version == JobVersion1 {
		rgInfo := ResourceGroupInfo{}
		if job.Type == ActionCreateResourceGroup || job.Type == ActionAlterResourceGroup {
			if err := job.DecodeArgs(&rgInfo); err != nil {
				return nil, errors.Trace(err)
			}
		} else if job.Type == ActionDropResourceGroup {
			var rgName model.CIStr
			if err := job.DecodeArgs(&rgName); err != nil {
				return nil, errors.Trace(err)
			}
			rgInfo.Name = rgName
		}
		return &ResourceGroupArgs{RGInfo: &rgInfo}, nil
	}
	return getOrDecodeArgsV2[*ResourceGroupArgs](job)
}

// RenameTablesArgs is the arguments for rename tables job.
type RenameTablesArgs struct {
	RenameTableInfos []*RenameTableArgs `json:"rename_table_infos,omitempty"`
}

func (a *RenameTablesArgs) fillJob(job *Job) {
	if job.Version == JobVersion1 {
		n := len(a.RenameTableInfos)
		oldSchemaIDs := make([]int64, n)
		oldSchemaNames := make([]pmodel.CIStr, n)
		oldTableNames := make([]pmodel.CIStr, n)
		newSchemaIDs := make([]int64, n)
		newTableNames := make([]pmodel.CIStr, n)
		tableIDs := make([]int64, n)

		for i, info := range a.RenameTableInfos {
			oldSchemaIDs[i] = info.OldSchemaID
			oldSchemaNames[i] = info.OldSchemaName
			oldTableNames[i] = info.OldTableName
			newSchemaIDs[i] = info.NewSchemaID
			newTableNames[i] = info.NewTableName
			tableIDs[i] = info.TableID
		}

		// To make it compatible with previous create metas
		job.Args = []any{oldSchemaIDs, newSchemaIDs, newTableNames, tableIDs, oldSchemaNames, oldTableNames}
		return
	}

	job.Args = []any{a}
}

// GetRenameTablesArgsFromV1 get v2 args from v1
func GetRenameTablesArgsFromV1(
	oldSchemaIDs []int64,
	oldSchemaNames []pmodel.CIStr,
	oldTableNames []pmodel.CIStr,
	newSchemaIDs []int64,
	newTableNames []pmodel.CIStr,
	tableIDs []int64,
) *RenameTablesArgs {
	infos := make([]*RenameTableArgs, 0, len(oldSchemaIDs))
	for i, oldSchemaID := range oldSchemaIDs {
		infos = append(infos, &RenameTableArgs{
			OldSchemaID:   oldSchemaID,
			OldSchemaName: oldSchemaNames[i],
			OldTableName:  oldTableNames[i],
			NewSchemaID:   newSchemaIDs[i],
			NewTableName:  newTableNames[i],
			TableID:       tableIDs[i],
		})
	}

	return &RenameTablesArgs{
		RenameTableInfos: infos,
	}
}

// GetRenameTablesArgs gets the rename tables args.
func GetRenameTablesArgs(job *Job) (*RenameTablesArgs, error) {
	if job.Version == JobVersion1 {
		var (
			oldSchemaIDs   []int64
			oldSchemaNames []pmodel.CIStr
			oldTableNames  []pmodel.CIStr
			newSchemaIDs   []int64
			newTableNames  []pmodel.CIStr
			tableIDs       []int64
		)
		if err := job.DecodeArgs(
			&oldSchemaIDs, &newSchemaIDs, &newTableNames,
			&tableIDs, &oldSchemaNames, &oldTableNames); err != nil {
			return nil, errors.Trace(err)
		}

		return GetRenameTablesArgsFromV1(
			oldSchemaIDs, oldSchemaNames, oldTableNames,
			newSchemaIDs, newTableNames, tableIDs), nil
	}
	return getOrDecodeArgsV2[*RenameTablesArgs](job)
}<|MERGE_RESOLUTION|>--- conflicted
+++ resolved
@@ -19,7 +19,7 @@
 
 	"github.com/pingcap/errors"
 	"github.com/pingcap/tidb/pkg/parser/ast"
-	"github.com/pingcap/tidb/pkg/parser/model"
+	pmodel "github.com/pingcap/tidb/pkg/parser/model"
 	"github.com/pingcap/tidb/pkg/util/intest"
 )
 
@@ -359,11 +359,6 @@
 // It's also used for rename tables.
 type RenameTableArgs struct {
 	// for Args
-<<<<<<< HEAD
-	OldSchemaID   int64       `json:"old_schema_id,omitempty"`
-	OldSchemaName model.CIStr `json:"old_schema_name,omitempty"`
-	NewTableName  model.CIStr `json:"new_table_name,omitempty"`
-=======
 	OldSchemaID   int64        `json:"old_schema_id,omitempty"`
 	OldSchemaName pmodel.CIStr `json:"old_schema_name,omitempty"`
 	NewTableName  pmodel.CIStr `json:"new_table_name,omitempty"`
@@ -372,7 +367,6 @@
 	OldTableName pmodel.CIStr `json:"old_table_name,omitempty"`
 	NewSchemaID  int64        `json:"new_schema_id,omitempty"`
 	TableID      int64        `json:"table_id,omitempty"`
->>>>>>> 67bee7c5
 }
 
 func (rt *RenameTableArgs) fillJob(job *Job) {
@@ -387,15 +381,10 @@
 func GetRenameTableArgs(job *Job) (*RenameTableArgs, error) {
 	var (
 		oldSchemaID   int64
-<<<<<<< HEAD
-		oldSchemaName model.CIStr
-		newTableName  model.CIStr
-=======
 		oldSchemaName pmodel.CIStr
 		newTableName  pmodel.CIStr
 		args          *RenameTableArgs
 		err           error
->>>>>>> 67bee7c5
 	)
 
 	if job.Version == JobVersion1 {
@@ -455,7 +444,7 @@
 // ModifyingColInfo is the information about modifying column.
 type ModifyingColInfo struct {
 	NewCol                *ColumnInfo         `json:"new_column,omitempty"`
-	OldColName            model.CIStr         `json:"old_column_name,omitempty"`
+	OldColName            pmodel.CIStr        `json:"old_column_name,omitempty"`
 	ModifyColumnTp        byte                `json:"modify_column_tp,omitempty"`
 	UpdatedAutoRandomBits uint64              `json:"update_auto_random_bits,omitempty"`
 	ChangingCol           *ColumnInfo         `json:"changing_column,omitempty"`
@@ -576,7 +565,7 @@
 				return nil, errors.Trace(err)
 			}
 		} else if job.Type == ActionDropResourceGroup {
-			var rgName model.CIStr
+			var rgName pmodel.CIStr
 			if err := job.DecodeArgs(&rgName); err != nil {
 				return nil, errors.Trace(err)
 			}
