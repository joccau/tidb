load("@io_bazel_rules_go//go:def.bzl", "go_library", "go_test")

go_library(
    name = "model",
    srcs = [
        "bdr.go",
        "column.go",
        "db.go",
        "flags.go",
        "index.go",
        "job.go",
        "job_args.go",
        "placement.go",
        "reorg.go",
        "resource_group.go",
        "table.go",
    ],
    importpath = "github.com/pingcap/tidb/pkg/meta/model",
    visibility = ["//visibility:public"],
    deps = [
        "//pkg/parser/ast",
        "//pkg/parser/auth",
        "//pkg/parser/charset",
        "//pkg/parser/duration",
        "//pkg/parser/model",
        "//pkg/parser/mysql",
        "//pkg/parser/terror",
        "//pkg/parser/types",
        "//pkg/util/intest",
        "@com_github_pingcap_errors//:errors",
    ],
)

go_test(
    name = "model_test",
    timeout = "short",
    srcs = [
        "bdr_test.go",
        "column_test.go",
        "index_test.go",
        "job_args_test.go",
        "job_test.go",
        "placement_test.go",
        "table_test.go",
    ],
    embed = [":model"],
    flaky = True,
<<<<<<< HEAD
    shard_count = 49,
=======
    shard_count = 47,
>>>>>>> bf455f50
    deps = [
        "//pkg/parser/ast",
        "//pkg/parser/charset",
        "//pkg/parser/model",
        "//pkg/parser/mysql",
        "//pkg/parser/terror",
        "//pkg/parser/types",
        "@com_github_stretchr_testify//require",
    ],
)<|MERGE_RESOLUTION|>--- conflicted
+++ resolved
@@ -45,11 +45,7 @@
     ],
     embed = [":model"],
     flaky = True,
-<<<<<<< HEAD
-    shard_count = 49,
-=======
-    shard_count = 47,
->>>>>>> bf455f50
+    shard_count = 50,
     deps = [
         "//pkg/parser/ast",
         "//pkg/parser/charset",
