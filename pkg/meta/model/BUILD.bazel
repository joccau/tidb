--- conflicted
+++ resolved
@@ -44,11 +44,7 @@
     ],
     embed = [":model"],
     flaky = True,
-<<<<<<< HEAD
-    shard_count = 38,
-=======
-    shard_count = 35,
->>>>>>> 5ead7e9a
+    shard_count = 40,
     deps = [
         "//pkg/parser/charset",
         "//pkg/parser/model",
