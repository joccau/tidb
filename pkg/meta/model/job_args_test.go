--- conflicted
+++ resolved
@@ -271,7 +271,6 @@
 	}
 }
 
-<<<<<<< HEAD
 func TestModifyColumnArgs(t *testing.T) {
 	inArgs := &ModifyColumnArgs{
 		ModifyingColInfo: &ModifyingColInfo{
@@ -326,7 +325,9 @@
 		args, err := GetFinishedModifyColumnArgs(job)
 		require.NoError(t, err)
 		require.Equal(t, inArgs, args)
-=======
+	}
+}
+
 func TestResourceGroupArgs(t *testing.T) {
 	inArgs := &ResourceGroupArgs{
 		RGInfo: &ResourceGroupInfo{ID: 100, Name: model.NewCIStr("rg_name")},
@@ -343,6 +344,5 @@
 				require.EqualValues(t, inArgs, args)
 			}
 		}
->>>>>>> c13eb90f
 	}
 }