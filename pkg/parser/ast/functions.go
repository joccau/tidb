--- conflicted
+++ resolved
@@ -390,13 +390,10 @@
 	AddMonth      = "add_month"
 	NextDay       = "next_day"
 	MonthsBetween = "months_between"
-<<<<<<< HEAD
 	Nvl           = "nvl"
 	Nvl2          = "nvl2"
-=======
 	ToChar        = "to_char"
 	DateToChar    = "date_to_char"
->>>>>>> c6562d43
 )
 
 type FuncCallExprType int8
