--- conflicted
+++ resolved
@@ -1142,12 +1142,8 @@
 	}
 	pm := g.StartProgress(ctx, "Restore Meta Files", int64(len(ddlFiles)), !cfg.LogProgress)
 	if err = withProgress(pm, func(p glue.Progress) error {
-<<<<<<< HEAD
+		client.RunGCRowsLoader(ctx)
 		return client.RestoreMetaKVFiles(ctx, ddlFiles, schemasReplace, updateStats, p.Inc)
-=======
-		client.RunGCRowsLoader(ctx)
-		return client.RestoreMetaKVFiles(ctx, ddlFiles, schemasReplace, p.Inc)
->>>>>>> a25a47ad
 	}); err != nil {
 		return errors.Annotate(err, "failed to restore meta files")
 	}
